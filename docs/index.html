--- conflicted
+++ resolved
@@ -4,11 +4,11 @@
     <meta charset="UTF-8">
     <meta name="viewport" content="width=device-width, initial-scale=1.0">
     <title>Paywall - Paywall</title>
-    <link rel="stylesheet" type="text/css" href="all.css" media="all" />
+    <link rel="stylesheet" type="text/css" href="/paywall-ios/all.css" media="all" />
 </head>
 <body>
     <header>
-        <a href="">
+        <a href="/paywall-ios">
             <strong>
                 Paywall
             </strong>
@@ -35,7 +35,7 @@
         <h2>Classes</h2>
         <dl>
             <dt class="class">
-    <a href="Paywall" title="class - Paywall">
+    <a href="/paywall-ios/Paywall" title="class - Paywall">
         Paywall
     </a>
 </dt>
@@ -49,7 +49,7 @@
         <h2>Enumerations</h2>
         <dl>
             <dt class="enumeration">
-    <a href="Paywall_StandardEvent" title="enumeration - Paywall.StandardEvent">
+    <a href="/paywall-ios/Paywall_StandardEvent" title="enumeration - Paywall.StandardEvent">
         Paywall.​Standard​Event
     </a>
 </dt>
@@ -58,7 +58,7 @@
 
 </dd>
 <dt class="enumeration">
-    <a href="Paywall_StandardEventName" title="enumeration - Paywall.StandardEventName">
+    <a href="/paywall-ios/Paywall_StandardEventName" title="enumeration - Paywall.StandardEventName">
         Paywall.​Standard​Event​Name
     </a>
 </dt>
@@ -67,7 +67,7 @@
 
 </dd>
 <dt class="enumeration">
-    <a href="Paywall_StandardUserAttributeKey" title="enumeration - Paywall.StandardUserAttributeKey">
+    <a href="/paywall-ios/Paywall_StandardUserAttributeKey" title="enumeration - Paywall.StandardUserAttributeKey">
         Paywall.​Standard​User​Attribute​Key
     </a>
 </dt>
@@ -76,7 +76,7 @@
 
 </dd>
 <dt class="enumeration">
-    <a href="Paywall_StandardUserAttribute" title="enumeration - Paywall.StandardUserAttribute">
+    <a href="/paywall-ios/Paywall_StandardUserAttribute" title="enumeration - Paywall.StandardUserAttribute">
         Paywall.​Standard​User​Attribute
     </a>
 </dt>
@@ -85,7 +85,7 @@
 
 </dd>
 <dt class="enumeration">
-    <a href="Paywall_EventName" title="enumeration - Paywall.EventName">
+    <a href="/paywall-ios/Paywall_EventName" title="enumeration - Paywall.EventName">
         Paywall.​Event​Name
     </a>
 </dt>
@@ -94,7 +94,7 @@
 
 </dd>
 <dt class="enumeration">
-    <a href="Paywall_PaywallNetworkEnvironment" title="enumeration - Paywall.PaywallNetworkEnvironment">
+    <a href="/paywall-ios/Paywall_PaywallNetworkEnvironment" title="enumeration - Paywall.PaywallNetworkEnvironment">
         Paywall.​Paywall​Network​Environment
     </a>
 </dt>
@@ -108,7 +108,7 @@
         <h2>Protocols</h2>
         <dl>
             <dt class="protocol">
-    <a href="PaywallDelegate" title="protocol - PaywallDelegate">
+    <a href="/paywall-ios/PaywallDelegate" title="protocol - PaywallDelegate">
         Paywall​Delegate
     </a>
 </dt>
@@ -124,11 +124,7 @@
 
     <footer>
         <p>
-<<<<<<< HEAD
-    Generated on <time datetime="2021-09-26T13:31:28+0000">September 26, 2021</time> using <a href="https://github.com/SwiftDocOrg/swift-doc">swift-doc</a> <span class="version">1.0.0-rc.1</span>.
-=======
     Generated on <time datetime="2021-09-26T17:10:26+0000">September 26, 2021</time> using <a href="https://github.com/SwiftDocOrg/swift-doc">swift-doc</a> <span class="version">1.0.0-rc.1</span>.
->>>>>>> b45ef067
 </p>
     </footer>
 </body>
