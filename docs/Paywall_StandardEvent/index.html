--- conflicted
+++ resolved
@@ -4,11 +4,11 @@
     <meta charset="UTF-8">
     <meta name="viewport" content="width=device-width, initial-scale=1.0">
     <title>Paywall - Paywall.StandardEvent</title>
-    <link rel="stylesheet" type="text/css" href="all.css" media="all" />
+    <link rel="stylesheet" type="text/css" href="/paywall-ios/all.css" media="all" />
 </head>
 <body>
     <header>
-        <a href="">
+        <a href="/paywall-ios">
             <strong>
                 Paywall
             </strong>
@@ -48,7 +48,7 @@
         
         <h3>Member Of</h3>
 <dl>
-    <dt class="class"><code><a href="Paywall">Paywall</a></code></dt>
+    <dt class="class"><code><a href="/paywall-ios/Paywall">Paywall</a></code></dt>
 <dd><p><code>Paywall</code> is the primary class for integrating Superwall into your application. To learn more, read our iOS getting started guide: https://docs.superwall.me/docs/ios</p>
 </dd>
 </dl>
@@ -221,11 +221,7 @@
 
     <footer>
         <p>
-<<<<<<< HEAD
-    Generated on <time datetime="2021-09-26T13:31:28+0000">September 26, 2021</time> using <a href="https://github.com/SwiftDocOrg/swift-doc">swift-doc</a> <span class="version">1.0.0-rc.1</span>.
-=======
     Generated on <time datetime="2021-09-26T17:10:26+0000">September 26, 2021</time> using <a href="https://github.com/SwiftDocOrg/swift-doc">swift-doc</a> <span class="version">1.0.0-rc.1</span>.
->>>>>>> b45ef067
 </p>
     </footer>
 </body>
