--- conflicted
+++ resolved
@@ -2,7 +2,6 @@
 
 The changelog for `Paywall`. Also see the [releases](https://github.com/superwall-me/paywall-ios/releases) on GitHub.
 
-<<<<<<< HEAD
 ## 3.0.0 (Upcoming Release)
 
 ### Breaking Changes
@@ -32,13 +31,14 @@
 ### Fixes
 
 - The API is now thread safe. By default the API uses background threads, dispatching to the main thread when necessary and when returning from completion blocks.
-=======
+
+---
+
 ## 2.5.3
 
 ### Fixes
 
 - Fixes a bug where `Paywall.reset()` couldn't be called on a background thread.
->>>>>>> c282b06f
 
 ---
 
