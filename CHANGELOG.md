# CHANGELOG

The changelog for `Paywall`. Also see the [releases](https://github.com/superwall-me/paywall-ios/releases) on GitHub.

2.4.0 (upcoming release)
-----

### Enhancements
- New _push_ presentation style. By selecting Push on the superwall dashboard, your paywall will push and pop in as if it's being pushed/popped from a navigation controller. If you are using UIKit, you can provide a view controller to `Paywall.trigger` like this: `Paywall.trigger(event: "MyEvent", on: self)`. This will make the push transition more realistic, by moving its view in the transition. Note: This is not backwards compatible with previous versions of the SDK.
- New _no animation_ presentation style. By selecting No Animation in the superwall dashboard, you can disable presentation/dismissal animation. This release deprecates `Paywall.shouldAnimatePaywallDismissal` and `Paywall.shouldAnimatePaywallPresentation`.
- New dedicated function for handling deeplinks: `Paywall.handleDeepLink(url)`
- New `Paywall.shouldPreloadPaywalls` flag. Set this to `false` to make paywalls load and cache in a just-in-time fashion. This deprecates the old `Paywall.shouldPreloadTriggers` flag.
- Deprecates old `track` functions. The only one you should use is `Paywall.track(_:_:)`, to which you pass an event name and a dictionary of parameters. Note: This is not backwards compatible with previous versions of the SDK.
- Adds a new way of internally tracking analytics associated with a paywall and the app session. This will greatly improve the Superwall dashboard analytics.
- Adds support for javascript expressions defined in rules on the Superwall dashboard.
- Updates the SDK documentation.
- Adds `trialPeriodEndDate` as a product variable. This means you can tell your users when their trial period will end, e.g. `Start your trial today — you won't be billed until {{primary.trialPeriodEndDate}}` will print out `Start your trial today — you won't be billed until June 21, 2023`.
<<<<<<< HEAD
- Exposes `Paywall.presentedViewController`. This gives you access to the `UIViewController` of the paywall incase you need to present a view controller on top of it.
=======
- Adds `daysSinceInstall`, `minutesSinceInstall`, `daysSinceLastPaywallView` and `minutesSinceLastPaywallView` as `device` parameters. These can be references in your rules and paywalls with `{{ device.paramName }}`.
>>>>>>> 5e25730a

### Fixes
- Adds the missing Superwall events `app_install`, `paywallWebviewLoad_fail` and `nonRecurringProduct_purchase`.
- Adds `trigger_name` to a `triggerFire` Superwall event, which can be accessed in the parameters sent back to the `trackAnalyticsEvent(name:params:)` delegate function.
- Product prices were being sent back to the dashboard with weird values like 89.999998. We fixed that.
- Modal presentation now uses `.pageSheet` instead of `.formSheet`. This results in a less compact paywall popover on iPad. Thanks to Daniel Yoo from the Daily Bible Inspirations app for spotting that!
- For SwiftUI users, we've fixed an issue where the explicitly triggered paywalls and presented paywalls would sometimes randomly dismiss. We found that state changes within the presenting view caused a rerendering of the view which temporarily reset the state of the binding that controlled the presentation of the paywall. This was causing the Paywall to dismiss.
- Fixes an issue where the wrong paywall was shown if a trigger was fired before the config was fetched from the server. Thanks to Zac from Blue Candy for help with finding that :)
- Future proofs enums internally to increase backwards compatibility.
- Fixes a bug where long term data was being stored in the cache directory. This update migrates that to the document directory. This means the data stays around until we tell it to delete, rather than the system deleting it at random.
- Prevents Paywall.configure from being called twice and logs a warning if this occurs.
- Prevents Paywall.configure from being called in the background.
- Fixes an issue where the keyboard couldn't be dismissed in the UIKit sample app.
- Mentions SwiftLint as a requirement to run the sample apps.
- Deprecates `Paywall.debugMode`. All logs are now controlled by setting `Paywall.logLevel`. The default `logLevel` is now `.warn`.

2.3.0
-----

### Enhancements
- New [UIKit Example App](Examples/SuperwallUIKitExample).
- Better [SDK documentation](https://sdk.superwall.me/documentation/paywall/). This is built from the ground up using DocC which means you view it directly in Xcode by selecting **Product ▸ Build Documentation**.
- New Pull Request and Bug Report templates for the repo.
- Added a setup file that installs GitHooks as well as SwiftLint if you don't already have it. This is located at `scripts/setup.sh` and can be run from anywhere.
- Added a [CONTIBUTING.md](CONTRIBUTING.md) file for detailed instructions on how to get set up and contribute to the codebase.
- Added a [Code of Conduct](CODE_OF_CONDUCT.md) file to the repo.
- Added a CHANGELOG.md file.
- Removed the `TPInnAppReceipt` dependency for the SDK.


### Fixes
- All readme links for the UIKit example app now work.
- Adds an `experiment` parameter to `PaywallInfo`. This will be useful in the next version of Triggers, where you can see details about the experiment that triggered the presentation of the paywall.
- When triggering or presenting a paywall, if the default value for `isPresented` was `true`, the paywall would not present/trigger. It now works as expected.<|MERGE_RESOLUTION|>--- conflicted
+++ resolved
@@ -15,11 +15,8 @@
 - Adds support for javascript expressions defined in rules on the Superwall dashboard.
 - Updates the SDK documentation.
 - Adds `trialPeriodEndDate` as a product variable. This means you can tell your users when their trial period will end, e.g. `Start your trial today — you won't be billed until {{primary.trialPeriodEndDate}}` will print out `Start your trial today — you won't be billed until June 21, 2023`.
-<<<<<<< HEAD
 - Exposes `Paywall.presentedViewController`. This gives you access to the `UIViewController` of the paywall incase you need to present a view controller on top of it.
-=======
 - Adds `daysSinceInstall`, `minutesSinceInstall`, `daysSinceLastPaywallView` and `minutesSinceLastPaywallView` as `device` parameters. These can be references in your rules and paywalls with `{{ device.paramName }}`.
->>>>>>> 5e25730a
 
 ### Fixes
 - Adds the missing Superwall events `app_install`, `paywallWebviewLoad_fail` and `nonRecurringProduct_purchase`.
