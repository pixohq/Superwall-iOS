# CHANGELOG

The changelog for `Paywall`. Also see the [releases](https://github.com/superwall-me/paywall-ios/releases) on GitHub.

## 2.4.1

### Enhancements
- Adds `Paywall.options.useCachedPaywallTemplates`. This defaults to `true`. Superwall will load paywall template websites from disk, if available.  When you save a change to your paywall in the Superwall dashboard, a key is appended to the end of your paywall website URL, e.g. `sw_cache_key=<Date saved>`. This is used to cache your paywall webpage to disk after it's first loaded. Superwall will continue to load the cached version of your paywall webpage unless the next time you make a change on the Superwall dashboard. (2.4.1-beta.1)
- Adds `Paywall.preloadAllPaywalls()` and `Paywall.preloadPaywalls(forTriggers:)`. Use this with `Paywall.options.shouldPreloadPaywall = false` to have more control over when/what paywalls are preloaded. (2.4.1-beta.2)
- Removes `Paywall.options.useCachedPaywallTemplates`. Too tricky (2.4.1-beta.2)
<<<<<<< HEAD
- Assigments of paywall variants are now performed on device, meaning reduced network calls and faster setup time for the SDK. (2.4.1-beta.3)
=======
- Adds `Paywall.latestPaywallInfo`. You can read this to access the `PaywallInfo` object of the most recently presented view controller.
>>>>>>> c2a235d9

### Fixes

- Paywall options specified prior to config are now respected, regardless of whether you pass an options object through to config or not. (2.4.1-beta.1)
- Ensures /config's request and response is always handled on the main thread (2.4.1-beta.1)

---

## 2.4.0 

### Enhancements

- New _push_ presentation style. By selecting Push on the superwall dashboard, your paywall will push and pop in as if it's being pushed/popped from a navigation controller. If you are using UIKit, you can provide a view controller to `Paywall.trigger` like this: `Paywall.trigger(event: "MyEvent", on: self)`. This will make the push transition more realistic, by moving its view in the transition. Note: This is not backwards compatible with previous versions of the SDK.
- New _no animation_ presentation style. By selecting No Animation in the superwall dashboard, you can disable presentation/dismissal animation. This release deprecates `Paywall.shouldAnimatePaywallDismissal` and `Paywall.shouldAnimatePaywallPresentation`.
- A new `PaywallOptions` object that you configure and pass to `Paywall.configure(apiKey:userId:delegate:options) to override the default appearance and presentation of the paywall. This deprecates a lot of static variables for better organisation.
- New `shouldPreloadPaywalls` option. Set this to `false` to make paywalls load and cache in a just-in-time fashion. This replaces the old `Paywall.shouldPreloadTriggers` flag.
- New dedicated function for handling deeplinks: `Paywall.handleDeepLink(url)`.
- Deprecates old `track` functions. The only one you should use is `Paywall.track(_:_:)`, to which you pass an event name and a dictionary of parameters. Note: This is not backwards compatible with previous versions of the SDK.
- Adds a new way of internally tracking analytics associated with a paywall and the app session. This will greatly improve the Superwall dashboard analytics.
- Adds support for javascript expressions defined in rules on the Superwall dashboard.
- Updates the SDK documentation.
- Adds `trialPeriodEndDate` as a product variable. This means you can tell your users when their trial period will end, e.g. `Start your trial today — you won't be billed until {{primary.trialPeriodEndDate}}` will print out `Start your trial today — you won't be billed until June 21, 2023`.
- Adds support for having more than 3 products on your paywall.
- Exposes `Paywall.presentedViewController`. This gives you access to the `UIViewController` of the paywall incase you need to present a view controller on top of it.
- Adds `today`, `daysSinceInstall`, `minutesSinceInstall`, `daysSinceLastPaywallView`, `minutesSinceLastPaywallView` and `totalPaywallViews` as `device` parameters. These can be references in your rules and paywalls with `{{ device.paramName }}`.
- Paywalls can now be configured via the dashboard to always present, regardless of the subscription status of the user.
- Adds a `presentationStyleOverride` parameter to `Paywall.trigger()` and `Paywall.present()`. By setting this, you can override the configured presentation style on case by case basis.
- Rules can now be limited by occurrence and date. For example, you could set a rule to only match 10 times within the last 5 hours.
- Adds `Paywall.userId` to grab the id of the current user.
- Adds `$url`, `$path`, `$pathExtension`, `$lastPathComponent`, `$host`, `$query`, `$fragment` as standard parameters to the `deepLink_open` event trigger (automatically tracked).
- Parses URL parameters and adds them as trigger parameters to the `deepLink_open` event trigger (automatically tracked).
- Fixes window logic for opening the debugger and launching paywalls on `deepLink_open`.
- Launching a paywall using the `deepLink_open` Trigger now dismisses a currently presenting paywall before presenting the new one.

### Fixes

- Adds the missing Superwall events `app_install`, `paywallWebviewLoad_fail`, `paywallWebviewLoad_timeout` and `nonRecurringProduct_purchase`.
- Adds `trigger_name` to a `triggerFire` Superwall event, which can be accessed in the parameters sent back to the `trackAnalyticsEvent(name:params:)` delegate function.
- Product prices were being sent back to the dashboard with weird values like 89.999998. We fixed that.
- Modal presentation now uses `.pageSheet` instead of `.formSheet`. This results in a less compact paywall popover on iPad. Thanks to Daniel Yoo from the Daily Bible Inspirations app for spotting that!
- For SwiftUI users, we've fixed an issue where the explicitly triggered paywalls and presented paywalls would sometimes randomly dismiss. We found that state changes within the presenting view caused a rerendering of the view which temporarily reset the state of the binding that controlled the presentation of the paywall. This was causing the Paywall to dismiss.
- Fixes an issue where the wrong paywall was shown if a trigger was fired before the config was fetched from the server. Thanks to Zac from Blue Candy for help with finding that :)
- Future proofs enums internally to increase backwards compatibility.
- Fixes a bug where long term data was being stored in the cache directory. This update migrates that to the document directory. This means the data stays around until we tell it to delete, rather than the system deleting it at random.
- Prevents Paywall.configure from being called twice and logs a warning if this occurs.
- Prevents Paywall.configure from being called in the background.
- Fixes an issue where the keyboard couldn't be dismissed in the UIKit sample app.
- Mentions SwiftLint as a requirement to run the sample apps.
- Deprecates `Paywall.debugMode`. All logs are now controlled by setting the paywall option `.logLevel`. The default `logLevel` is now `.warn`.
- Fixes broken webview based deeplinks and closes the paywall view before calling the delegate handler.
- Deprecates `Paywall.present` for `Paywall.trigger`.
- Fixes issue where preloaded paywalls would be cleared upon calling `Paywall.identify()` if config was called without a `userId`.
- Fixes logic for grabbing the active view controller.

---

## 2.3.0

### Enhancements

- New [UIKit Example App](Examples/SuperwallUIKitExample).
- Better [SDK documentation](https://sdk.superwall.me/documentation/paywall/). This is built from the ground up using DocC which means you view it directly in Xcode by selecting **Product ▸ Build Documentation**.
- New Pull Request and Bug Report templates for the repo.
- Added a setup file that installs GitHooks as well as SwiftLint if you don't already have it. This is located at `scripts/setup.sh` and can be run from anywhere.
- Added a [CONTIBUTING.md](CONTRIBUTING.md) file for detailed instructions on how to get set up and contribute to the codebase.
- Added a [Code of Conduct](CODE_OF_CONDUCT.md) file to the repo.
- Added a CHANGELOG.md file.
- Removed the `TPInnAppReceipt` dependency for the SDK.

### Fixes

- All readme links for the UIKit example app now work.
- Adds an `experiment` parameter to `PaywallInfo`. This will be useful in the next version of Triggers, where you can see details about the experiment that triggered the presentation of the paywall.
- When triggering or presenting a paywall, if the default value for `isPresented` was `true`, the paywall would not present/trigger. It now works as expected.<|MERGE_RESOLUTION|>--- conflicted
+++ resolved
@@ -5,14 +5,12 @@
 ## 2.4.1
 
 ### Enhancements
-- Adds `Paywall.options.useCachedPaywallTemplates`. This defaults to `true`. Superwall will load paywall template websites from disk, if available.  When you save a change to your paywall in the Superwall dashboard, a key is appended to the end of your paywall website URL, e.g. `sw_cache_key=<Date saved>`. This is used to cache your paywall webpage to disk after it's first loaded. Superwall will continue to load the cached version of your paywall webpage unless the next time you make a change on the Superwall dashboard. (2.4.1-beta.1)
+
+- Adds `Paywall.options.useCachedPaywallTemplates`. This defaults to `true`. Superwall will load paywall template websites from disk, if available. When you save a change to your paywall in the Superwall dashboard, a key is appended to the end of your paywall website URL, e.g. `sw_cache_key=<Date saved>`. This is used to cache your paywall webpage to disk after it's first loaded. Superwall will continue to load the cached version of your paywall webpage unless the next time you make a change on the Superwall dashboard. (2.4.1-beta.1)
 - Adds `Paywall.preloadAllPaywalls()` and `Paywall.preloadPaywalls(forTriggers:)`. Use this with `Paywall.options.shouldPreloadPaywall = false` to have more control over when/what paywalls are preloaded. (2.4.1-beta.2)
 - Removes `Paywall.options.useCachedPaywallTemplates`. Too tricky (2.4.1-beta.2)
-<<<<<<< HEAD
 - Assigments of paywall variants are now performed on device, meaning reduced network calls and faster setup time for the SDK. (2.4.1-beta.3)
-=======
-- Adds `Paywall.latestPaywallInfo`. You can read this to access the `PaywallInfo` object of the most recently presented view controller.
->>>>>>> c2a235d9
+- Adds `Paywall.latestPaywallInfo`. You can read this to access the `PaywallInfo` object of the most recently presented view controller. (2.4.1-beta.3)
 
 ### Fixes
 
@@ -21,7 +19,7 @@
 
 ---
 
-## 2.4.0 
+## 2.4.0
 
 ### Enhancements
 
