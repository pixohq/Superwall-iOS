# CHANGELOG

The changelog for `Paywall`. Also see the [releases](https://github.com/superwall-me/paywall-ios/releases) on GitHub.

## 2.4.0 (upcoming release)

### Enhancements

- New _push_ presentation style. By selecting Push on the superwall dashboard, your paywall will push and pop in as if it's being pushed/popped from a navigation controller. If you are using UIKit, you can provide a view controller to `Paywall.trigger` like this: `Paywall.trigger(event: "MyEvent", on: self)`. This will make the push transition more realistic, by moving its view in the transition. Note: This is not backwards compatible with previous versions of the SDK.
- New _no animation_ presentation style. By selecting No Animation in the superwall dashboard, you can disable presentation/dismissal animation. This release deprecates `Paywall.shouldAnimatePaywallDismissal` and `Paywall.shouldAnimatePaywallPresentation`.
- New dedicated function for handling deeplinks: `Paywall.handleDeepLink(url)`
- New `Paywall.shouldPreloadPaywalls` flag. Set this to `false` to make paywalls load and cache in a just-in-time fashion. This deprecates the old `Paywall.shouldPreloadTriggers` flag.
- Deprecates old `track` functions. The only one you should use is `Paywall.track(_:_:)`, to which you pass an event name and a dictionary of parameters. Note: This is not backwards compatible with previous versions of the SDK.
- Adds a new way of internally tracking analytics associated with a paywall and the app session. This will greatly improve the Superwall dashboard analytics.
- Adds support for javascript expressions defined in rules on the Superwall dashboard.
- Updates the SDK documentation.
- Adds `trialPeriodEndDate` as a product variable. This means you can tell your users when their trial period will end, e.g. `Start your trial today — you won't be billed until {{primary.trialPeriodEndDate}}` will print out `Start your trial today — you won't be billed until June 21, 2023`.
- Exposes `Paywall.presentedViewController`. This gives you access to the `UIViewController` of the paywall incase you need to present a view controller on top of it.
- Adds `today`, `daysSinceInstall`, `minutesSinceInstall`, `daysSinceLastPaywallView`, `minutesSinceLastPaywallView` and `totalPaywallViews` as `device` parameters. These can be references in your rules and paywalls with `{{ device.paramName }}`.
<<<<<<< HEAD
- Adds a `presentationStyleOverride` parameter to `Paywall.trigger()` and `Paywall.present()`. By setting this, you can override the configured presentation style on a per-trigger basis.
=======
- Paywalls can now be configured via the dashboard to always present, regardless of the subscription status of the user.
>>>>>>> cd261f13

### Fixes

- Adds the missing Superwall events `app_install`, `paywallWebviewLoad_fail` and `nonRecurringProduct_purchase`.
- Adds `trigger_name` to a `triggerFire` Superwall event, which can be accessed in the parameters sent back to the `trackAnalyticsEvent(name:params:)` delegate function.
- Product prices were being sent back to the dashboard with weird values like 89.999998. We fixed that.
- Modal presentation now uses `.pageSheet` instead of `.formSheet`. This results in a less compact paywall popover on iPad. Thanks to Daniel Yoo from the Daily Bible Inspirations app for spotting that!
- For SwiftUI users, we've fixed an issue where the explicitly triggered paywalls and presented paywalls would sometimes randomly dismiss. We found that state changes within the presenting view caused a rerendering of the view which temporarily reset the state of the binding that controlled the presentation of the paywall. This was causing the Paywall to dismiss.
- Fixes an issue where the wrong paywall was shown if a trigger was fired before the config was fetched from the server. Thanks to Zac from Blue Candy for help with finding that :)
- Future proofs enums internally to increase backwards compatibility.
- Fixes a bug where long term data was being stored in the cache directory. This update migrates that to the document directory. This means the data stays around until we tell it to delete, rather than the system deleting it at random.
- Prevents Paywall.configure from being called twice and logs a warning if this occurs.
- Prevents Paywall.configure from being called in the background.
- Fixes an issue where the keyboard couldn't be dismissed in the UIKit sample app.
- Mentions SwiftLint as a requirement to run the sample apps.
- Deprecates `Paywall.debugMode`. All logs are now controlled by setting `Paywall.logLevel`. The default `logLevel` is now `.warn`.

  2.3.0

---

### Enhancements

- New [UIKit Example App](Examples/SuperwallUIKitExample).
- Better [SDK documentation](https://sdk.superwall.me/documentation/paywall/). This is built from the ground up using DocC which means you view it directly in Xcode by selecting **Product ▸ Build Documentation**.
- New Pull Request and Bug Report templates for the repo.
- Added a setup file that installs GitHooks as well as SwiftLint if you don't already have it. This is located at `scripts/setup.sh` and can be run from anywhere.
- Added a [CONTIBUTING.md](CONTRIBUTING.md) file for detailed instructions on how to get set up and contribute to the codebase.
- Added a [Code of Conduct](CODE_OF_CONDUCT.md) file to the repo.
- Added a CHANGELOG.md file.
- Removed the `TPInnAppReceipt` dependency for the SDK.

### Fixes

- All readme links for the UIKit example app now work.
- Adds an `experiment` parameter to `PaywallInfo`. This will be useful in the next version of Triggers, where you can see details about the experiment that triggered the presentation of the paywall.
- When triggering or presenting a paywall, if the default value for `isPresented` was `true`, the paywall would not present/trigger. It now works as expected.<|MERGE_RESOLUTION|>--- conflicted
+++ resolved
@@ -17,11 +17,8 @@
 - Adds `trialPeriodEndDate` as a product variable. This means you can tell your users when their trial period will end, e.g. `Start your trial today — you won't be billed until {{primary.trialPeriodEndDate}}` will print out `Start your trial today — you won't be billed until June 21, 2023`.
 - Exposes `Paywall.presentedViewController`. This gives you access to the `UIViewController` of the paywall incase you need to present a view controller on top of it.
 - Adds `today`, `daysSinceInstall`, `minutesSinceInstall`, `daysSinceLastPaywallView`, `minutesSinceLastPaywallView` and `totalPaywallViews` as `device` parameters. These can be references in your rules and paywalls with `{{ device.paramName }}`.
-<<<<<<< HEAD
+- Paywalls can now be configured via the dashboard to always present, regardless of the subscription status of the user.
 - Adds a `presentationStyleOverride` parameter to `Paywall.trigger()` and `Paywall.present()`. By setting this, you can override the configured presentation style on a per-trigger basis.
-=======
-- Paywalls can now be configured via the dashboard to always present, regardless of the subscription status of the user.
->>>>>>> cd261f13
 
 ### Fixes
 
