//
//  EventHandler.swift
//  Superwall
//
//  Created by Yusuf Tör on 04/03/2022.
//
// swiftlint:disable line_length

import UIKit
import WebKit

protocol WebEventHandlerDelegate: AnyObject {
  var eventData: EventData? { get }
  var paywall: Paywall { get set }
  var paywallInfo: PaywallInfo { get }
  var webView: SWWebView { get }
  var loadingState: PaywallLoadingState { get set }
  var isPresentedViewController: Bool { get }

  func eventDidOccur(_ paywallPresentationResult: PaywallPresentationResult)
  func openDeepLink(_ url: URL)
  func presentSafariInApp(_ url: URL)
  func presentSafariExternal(_ url: URL)
}

@MainActor
final class WebEventHandler: WebEventDelegate {
  weak var delegate: WebEventHandlerDelegate?
  let queue = DispatchQueue(label: "templating")

  init(delegate: WebEventHandlerDelegate?) {
    self.delegate = delegate
  }

  func handleEvent(_ event: PaywallEvent) {
    Logger.debug(
      logLevel: .debug,
      scope: .paywallViewController,
      message: "Handle Event",
      info: ["event": event],
      error: nil
    )

    guard let paywall = delegate?.paywall else {
      return
    }

    switch event {
    case .templateParamsAndUserAttributes:
      templateParams(from: paywall)
    case .onReady(let paywalljsVersion):
      delegate?.paywall.paywalljsVersion = paywalljsVersion
      didLoadWebView(from: paywall)
    case .close:
      hapticFeedback()
      delegate?.eventDidOccur(.closed)
    case .openUrl(let url):
      openUrl(url)
    case .openUrlInSafari(let url):
      openUrlInSafari(url)
    case .openDeepLink(let url):
      openDeepLink(url)
    case .restore:
      restorePurchases()
    case .purchase(productId: let id):
      purchaseProduct(withId: id)
    case .custom(data: let customEvent):
      handleCustomEvent(customEvent)
    }
  }

<<<<<<< HEAD
  private func templateParams(from paywall: Paywall) {
    let params = paywall.getBase64EventsString(
      params: delegate?.eventData?.parameters
    )
    let scriptSrc = """
=======
  private func templateParams(from paywallResponse: PaywallResponse) {
    queue.async { [weak self] in
      guard let self = self else {
        return
      }
      let params = paywallResponse.getBase64EventsString(
        params: self.delegate?.presentationInfo?.eventData?.parameters
      )

      let scriptSrc = """
>>>>>>> feca5f6c
      window.paywall.accept64('\(params)');
    """

      Logger.debug(
        logLevel: .debug,
        scope: .paywallViewController,
        message: "Posting Message",
        info: ["message": scriptSrc],
        error: nil
      )

      DispatchQueue.main.async {
        self.delegate?.webView.evaluateJavaScript(scriptSrc) { _, error in
          if let error = error {
            Logger.debug(
              logLevel: .error,
              scope: .paywallViewController,
              message: "Error Evaluating JS",
              info: ["message": scriptSrc],
              error: error
            )
          }
        }
      }
    }
  }

<<<<<<< HEAD
  private func didLoadWebView(from paywallResponse: Paywall) {
    if let paywallInfo = delegate?.paywallInfo {
      if paywallResponse.webViewLoadCompleteTime == nil {
        delegate?.paywall.webViewLoadCompleteTime = Date()
=======
  private func didLoadWebView(from paywallResponse: PaywallResponse) {
    queue.async { [weak self] in
      guard let self = self else {
        return
>>>>>>> feca5f6c
      }
      if let paywallInfo = self.delegate?.paywallInfo {
        if paywallResponse.webViewLoadCompleteTime == nil {
          self.delegate?.paywallResponse.webViewLoadCompleteTime = Date()
        }

        let trackedEvent = InternalSuperwallEvent.PaywallWebviewLoad(
          state: .complete,
          paywallInfo: paywallInfo
        )
        Superwall.track(trackedEvent)

        SessionEventsManager.shared.triggerSession.trackWebviewLoad(
          forPaywallId: paywallInfo.id,
          state: .end
        )
      }

      let params = paywallResponse.getBase64EventsString(
      params: self.delegate?.eventData?.parameters
    )
      let jsEvent = paywallResponse.paywalljsEvent
      let scriptSrc = """
        window.paywall.accept64('\(params)');
        window.paywall.accept64('\(jsEvent)');
      """

      Logger.debug(
        logLevel: .debug,
        scope: .paywallViewController,
        message: "Posting Message",
        info: ["message": scriptSrc],
        error: nil
      )

      DispatchQueue.main.async {
        self.delegate?.webView.evaluateJavaScript(scriptSrc) { _, error in
          if let error = error {
            Logger.debug(
              logLevel: .error,
              scope: .paywallViewController,
              message: "Error Evaluating JS",
              info: ["message": scriptSrc],
              error: error
            )
          }
          self.delegate?.loadingState = .ready
        }

        // block selection
        let selectionString = "var css = '*{-webkit-touch-callout:none;-webkit-user-select:none} .w-webflow-badge { display: none !important; }'; "
        + "var head = document.head || document.getElementsByTagName('head')[0]; "
        + "var style = document.createElement('style'); style.type = 'text/css'; "
        + "style.appendChild(document.createTextNode(css)); head.appendChild(style); "

        let selectionScript = WKUserScript(
          source: selectionString,
          injectionTime: .atDocumentEnd,
          forMainFrameOnly: true
        )
        self.delegate?.webView.configuration.userContentController.addUserScript(selectionScript)

        let preventSelection = "var css = '*{-webkit-touch-callout:none;-webkit-user-select:none}'; var head = document.head || document.getElementsByTagName('head')[0]; var style = document.createElement('style'); style.type = 'text/css'; style.appendChild(document.createTextNode(css)); head.appendChild(style);"
        self.delegate?.webView.evaluateJavaScript(preventSelection)

        let preventZoom: String = "var meta = document.createElement('meta');" + "meta.name = 'viewport';" + "meta.content = 'width=device-width, initial-scale=1.0, maximum-scale=1.0, user-scalable=no';" + "var head = document.getElementsByTagName('head')[0];" + "head.appendChild(meta);"
        self.delegate?.webView.evaluateJavaScript(preventZoom)
      }
    }
  }

  private func openUrl(_ url: URL) {
    detectHiddenPaywallEvent(
      "openUrl",
      userInfo: ["url": url]
    )
    hapticFeedback()
    delegate?.eventDidOccur(.openedURL(url: url))
    delegate?.presentSafariInApp(url)
  }

  private func openUrlInSafari(_ url: URL) {
    detectHiddenPaywallEvent(
      "openUrlInSafari",
      userInfo: ["url": url]
    )
    hapticFeedback()
    delegate?.eventDidOccur(.openedUrlInSafari(url))
    delegate?.presentSafariExternal(url)
  }

  private func openDeepLink(_ url: URL) {
    detectHiddenPaywallEvent(
      "openDeepLink",
      userInfo: ["url": url]
    )
    hapticFeedback()
    delegate?.openDeepLink(url)
  }

  private func restorePurchases() {
    detectHiddenPaywallEvent("restore")
    hapticFeedback()
    delegate?.eventDidOccur(.initiateRestore)
  }

  private func purchaseProduct(withId id: String) {
    detectHiddenPaywallEvent("purchase")
    hapticFeedback()
    delegate?.eventDidOccur(.initiatePurchase(productId: id))
  }

  private func handleCustomEvent(_ customEvent: String) {
    detectHiddenPaywallEvent(
      "custom",
      userInfo: ["custom_event": customEvent]
    )
    delegate?.eventDidOccur(.custom(string: customEvent))
  }

  private func detectHiddenPaywallEvent(
    _ eventName: String,
    userInfo: [String: Any]? = nil
  ) {
    guard delegate?.isPresentedViewController == false else {
      return
    }
    let paywallDebugDescription = Superwall.shared.paywallViewController.debugDescription
    var info: [String: Any] = [
      "self": self,
      "Superwall.shared.paywallViewController": paywallDebugDescription,
      "event": eventName
    ]
    if let userInfo = userInfo {
      info = info.merging(userInfo)
    }
    Logger.debug(
      logLevel: .error,
      scope: .paywallViewController,
      message: "Received Event on Hidden Superwall",
      info: info
    )
  }

  private func hapticFeedback() {
    guard Superwall.options.paywalls.isHapticFeedbackEnabled else {
      return
    }
    if Superwall.options.isGameControllerEnabled {
      return
    }
    UIImpactFeedbackGenerator().impactOccurred(intensity: 0.7)
  }
}<|MERGE_RESOLUTION|>--- conflicted
+++ resolved
@@ -69,24 +69,16 @@
     }
   }
 
-<<<<<<< HEAD
   private func templateParams(from paywall: Paywall) {
-    let params = paywall.getBase64EventsString(
-      params: delegate?.eventData?.parameters
-    )
-    let scriptSrc = """
-=======
-  private func templateParams(from paywallResponse: PaywallResponse) {
     queue.async { [weak self] in
       guard let self = self else {
         return
       }
-      let params = paywallResponse.getBase64EventsString(
-        params: self.delegate?.presentationInfo?.eventData?.parameters
+      let params = paywall.getBase64EventsString(
+        params: self.delegate?.eventData?.parameters
       )
 
       let scriptSrc = """
->>>>>>> feca5f6c
       window.paywall.accept64('\(params)');
     """
 
@@ -114,21 +106,14 @@
     }
   }
 
-<<<<<<< HEAD
-  private func didLoadWebView(from paywallResponse: Paywall) {
-    if let paywallInfo = delegate?.paywallInfo {
-      if paywallResponse.webViewLoadCompleteTime == nil {
-        delegate?.paywall.webViewLoadCompleteTime = Date()
-=======
-  private func didLoadWebView(from paywallResponse: PaywallResponse) {
+  private func didLoadWebView(from paywall: Paywall) {
     queue.async { [weak self] in
       guard let self = self else {
         return
->>>>>>> feca5f6c
       }
       if let paywallInfo = self.delegate?.paywallInfo {
-        if paywallResponse.webViewLoadCompleteTime == nil {
-          self.delegate?.paywallResponse.webViewLoadCompleteTime = Date()
+        if paywall.webViewLoadCompleteTime == nil {
+          self.delegate?.paywall.webViewLoadCompleteTime = Date()
         }
 
         let trackedEvent = InternalSuperwallEvent.PaywallWebviewLoad(
@@ -143,10 +128,10 @@
         )
       }
 
-      let params = paywallResponse.getBase64EventsString(
+      let params = paywall.getBase64EventsString(
       params: self.delegate?.eventData?.parameters
     )
-      let jsEvent = paywallResponse.paywalljsEvent
+      let jsEvent = paywall.paywalljsEvent
       let scriptSrc = """
         window.paywall.accept64('\(params)');
         window.paywall.accept64('\(jsEvent)');
