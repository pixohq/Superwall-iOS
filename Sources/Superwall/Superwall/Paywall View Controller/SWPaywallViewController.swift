//
//  File.swift
//  
//
//  Created by brian on 7/21/21.
//
// swiftlint:disable file_length trailing_closure implicitly_unwrapped_optional

import WebKit
import UIKit
import Foundation
import SafariServices
import Combine

protocol SWPaywallViewControllerDelegate: AnyObject {
	@MainActor func eventDidOccur(
    paywallViewController: SWPaywallViewController,
    result: PaywallPresentationResult
  )
}

enum PaywallLoadingState {
  case unknown
  case loadingPurchase
  case loadingResponse
  case ready
}

// swiftlint:disable:next type_body_length
final class SWPaywallViewController: UIViewController, SWWebViewDelegate {
  // MARK: - Properties
	weak var delegate: SWPaywallViewControllerDelegate?
  var paywallStatePublisher: PassthroughSubject<PaywallState, Never>!
  var presentationPublisher: PresentationSubject!
	var isPresented = false
	var calledDismiss = false
  var paywall: Paywall
  var calledByIdentifier = false
  var eventData: EventData?
	var readyForEventTracking = false
	var showRefreshTimer: Timer?
	var isSafariVCPresented = false
  var presentationStyle: PaywallPresentationStyle
  var presentationIsAnimated: Bool {
    return presentationStyle != .fullscreenNoAnimation
  }
  static var cache = Set<SWPaywallViewController>()

	var isActive: Bool {
		return isPresented || isBeingPresented
	}
  var isPresentedViewController: Bool {
    self == PaywallManager.shared.presentedViewController
  }

  // Views
  lazy var webView = SWWebView(delegate: self)

	var paywallInfo: PaywallInfo {
		return paywall.getInfo(
      fromEvent: eventData,
      calledByIdentifier: calledByIdentifier
    )
	}
  private var purchaseLoader = SWPaywallLoadingView()
  private var shimmerView: ShimmerView?

  var loadingState: PaywallLoadingState = .unknown {
    didSet {
      loadingStateDidChange(from: oldValue)
    }
  }

	lazy var refreshPaywallButton: UIButton = {
    UIComponentFactory.makeButton(
      imageNamed: "reload_paywall",
      target: self,
      action: #selector(pressedRefreshPaywall)
    )
	}()

	lazy var exitButton: UIButton = {
    UIComponentFactory.makeButton(
      imageNamed: "exit_paywall",
      target: self,
      action: #selector(pressedExitPaywall)
    )
  }()

  var cacheKey: String

  private var hasRefreshAlertController = false
  lazy var refreshAlertViewController: UIAlertController = {
    hasRefreshAlertController = true
    let alertController = UIAlertController(
      title: "Waiting to Purchase...",
      message: "Your connection may be offline. Waiting for transaction to begin.",
      preferredStyle: .alert
    )

    let refreshAction = UIAlertAction(title: "Refresh", style: .default) { [weak self] _ in
      self?.pressedRefreshPaywall()
    }
    alertController.addAction(refreshAction)

    let closeAction = UIAlertAction(title: "Exit", style: .destructive) { [weak self] _ in
      self?.pressedExitPaywall()
    }
    alertController.addAction(closeAction)

    return alertController
  }()


	// MARK: - View Lifecycle

	init(
    paywall: Paywall,
    delegate: SWPaywallViewControllerDelegate? = nil
  ) {
    self.cacheKey = PaywallCacheLogic.key(forIdentifier: paywall.identifier)
		self.delegate = delegate
    self.paywall = paywall
    presentationStyle = paywall.presentationStyleV2
    super.init(nibName: nil, bundle: nil)
    configureUI()
    loadPaywallWebpage()
    SWPaywallViewController.cache.insert(self)
	}

	required init?(coder: NSCoder) {
		fatalError("init(coder:) has not been implemented")
	}

  deinit {
    SWPaywallViewController.cache.remove(self)
    NotificationCenter.default.removeObserver(
      self,
      name: UIApplication.willResignActiveNotification,
      object: nil
    )
    NotificationCenter.default.removeObserver(
      self,
      name: UIApplication.didBecomeActiveNotification,
      object: nil
    )
  }

  override func viewDidLoad() {
    super.viewDidLoad()
		addObservers()
		layoutSubviews()
	}

  private func addObservers() {
    NotificationCenter.default.addObserver(
      self,
      selector: #selector(applicationWillResignActive),
      name: UIApplication.willResignActiveNotification,
      object: nil
    )
    NotificationCenter.default.addObserver(
      self,
      selector: #selector(applicationDidBecomeActive),
      name: UIApplication.didBecomeActiveNotification,
      object: nil
    )
  }

  private func layoutSubviews() {
    view.addSubview(purchaseLoader)
    view.addSubview(webView)

    view.addSubview(refreshPaywallButton)
    view.addSubview(exitButton)

    NSLayoutConstraint.activate([
      purchaseLoader.centerYAnchor.constraint(equalTo: view.centerYAnchor),
      purchaseLoader.centerXAnchor.constraint(equalTo: view.centerXAnchor),
      purchaseLoader.widthAnchor.constraint(equalTo: view.widthAnchor),
      purchaseLoader.heightAnchor.constraint(equalTo: view.heightAnchor),

      webView.leadingAnchor.constraint(equalTo: view.leadingAnchor),
      webView.trailingAnchor.constraint(equalTo: view.trailingAnchor),
      webView.topAnchor.constraint(equalTo: view.topAnchor),
      webView.bottomAnchor.constraint(equalTo: view.bottomAnchor, constant: 0),

      refreshPaywallButton.topAnchor.constraint(equalTo: view.layoutMarginsGuide.topAnchor, constant: 17),
      refreshPaywallButton.trailingAnchor.constraint(equalTo: view.layoutMarginsGuide.trailingAnchor, constant: 0),
      refreshPaywallButton.widthAnchor.constraint(equalToConstant: 55),
      refreshPaywallButton.heightAnchor.constraint(equalToConstant: 55),

      exitButton.topAnchor.constraint(equalTo: view.layoutMarginsGuide.topAnchor, constant: 17),
      exitButton.leadingAnchor.constraint(equalTo: view.layoutMarginsGuide.leadingAnchor, constant: 0),
      exitButton.widthAnchor.constraint(equalToConstant: 55),
      exitButton.heightAnchor.constraint(equalToConstant: 55)
    ])
  }

  override func viewWillAppear(_ animated: Bool) {
		super.viewWillAppear(animated)

    guard isActive else {
      return
    }
    if isSafariVCPresented {
      return
    }

    if #available(iOS 15.0, *),
      !DeviceHelper.shared.isMac {
      webView.setAllMediaPlaybackSuspended(false) // ignore-xcode-12
    }

    // if the loading state is ready, re template user attributes
    if loadingState == .ready {
      webView.eventHandler.handleEvent(.templateParamsAndUserAttributes)
    }
	}

  override var preferredStatusBarStyle: UIStatusBarStyle {
    if let isDark = view.backgroundColor?.isDarkColor, isDark {
      return .lightContent
    }
    return .darkContent
  }

	override func viewWillDisappear(_ animated: Bool) {
		super.viewWillDisappear(animated)
    guard isPresented else {
      return
    }
    if isSafariVCPresented {
      return
    }
    if calledDismiss {
      return
    }
    Superwall.delegate?.willDismissPaywall?()
	}

	override func viewDidDisappear(_ animated: Bool) {
		super.viewDidDisappear(animated)

    guard isPresented else {
      return
    }
    if isSafariVCPresented {
      return
    }
    if readyForEventTracking {
      trackClose()
    }
    if #available(iOS 15.0, *),
      !DeviceHelper.shared.isMac {
      webView.setAllMediaPlaybackSuspended(true) // ignore-xcode-12
    }

    if !calledDismiss {
      didDismiss(
        .withResult(
          paywallInfo: paywallInfo,
          state: .closed
        )
      )
    }

    calledDismiss = false
	}

	func loadingStateDidChange(from oldValue: PaywallLoadingState) {
		onMain { [weak self] in
			guard
        let self = self,
        self.loadingState != oldValue
      else {
        return
      }

      switch self.loadingState {
      case .unknown:
				break
      case .loadingPurchase:
				self.showRefreshButtonAfterTimeout(true, useModal: true)
        self.purchaseLoader.toggle(show: true, animated: true)
      case .loadingResponse:
        self.addShimmerView()
				self.showRefreshButtonAfterTimeout(true)
        self.purchaseLoader.toggle(show: false, animated: false)
        UIView.springAnimate {
          self.webView.alpha = 0.0
          self.webView.transform = CGAffineTransform.identity.translatedBy(x: 0, y: -10)
        }
      case .ready:
        let translation = CGAffineTransform.identity.translatedBy(x: 0, y: 10)
        self.webView.transform = oldValue == .loadingPurchase ? .identity : translation
				self.showRefreshButtonAfterTimeout(false)
        self.purchaseLoader.toggle(show: false, animated: true)

        if oldValue != .loadingPurchase {
          UIView.springAnimate(
            withDuration: 1,
            delay: 0.25,
            animations: {
              self.shimmerView?.alpha = 0.0
              self.webView.alpha = 1.0
              self.webView.transform = .identity
            },
            completion: { _ in
              self.shimmerView?.removeFromSuperview()
              self.shimmerView = nil
            }
          )
        }
			}
		}
	}

  var presentedModel = false

  private func refreshAlert(show: Bool) {
    if show {
      present(refreshAlertViewController, animated: true)
    } else {
      guard hasRefreshAlertController else {
        return
      }
      refreshAlertViewController.dismiss(animated: true)
    }
  }

  func showRefreshButtonAfterTimeout(_ isVisible: Bool, useModal: Bool = false) {
		showRefreshTimer?.invalidate()
		showRefreshTimer = nil

		if isVisible {
      showRefreshTimer = Timer.scheduledTimer(
        withTimeInterval: 5.0,
        repeats: false
      ) { [weak self] _ in
        guard let self = self else {
          return
        }

        if useModal {
          self.refreshAlert(show: true)
          return
        }

        self.view.bringSubviewToFront(self.refreshPaywallButton)
        self.view.bringSubviewToFront(self.exitButton)

        self.refreshPaywallButton.isHidden = false
        self.refreshPaywallButton.alpha = 0.0
        self.exitButton.isHidden = false
        self.exitButton.alpha = 0.0

        let trackedEvent = InternalSuperwallEvent.PaywallWebviewLoad(
          state: .timeout,
          paywallInfo: self.paywallInfo
        )
        Superwall.track(trackedEvent)

        UIView.springAnimate(withDuration: 2) {
          self.refreshPaywallButton.alpha = 1.0
          self.exitButton.alpha = 1.0
        }
      }
		} else {
      refreshAlert(show: false)
			hideRefreshButton()
			return
		}
	}

	func hideRefreshButton() {
		showRefreshTimer?.invalidate()
		showRefreshTimer = nil
    UIView.springAnimate(
      animations: {
        self.refreshPaywallButton.alpha = 0.0
        self.exitButton.alpha = 0.0
      },
      completion: { _ in
        self.refreshPaywallButton.isHidden = true
        self.exitButton.isHidden = true
      }
    )
	}

	@objc func pressedRefreshPaywall() {
    dismiss(
      .withResult(
        paywallInfo: paywallInfo,
        state: .closed
      ),
      shouldSendDismissedState: false
    ) {
      Task {
        await Superwall.shared.presentAgain(using: self.presentationPublisher)
      }
    }
	}

	@objc func pressedExitPaywall() {
    dismiss(
      .withResult(
        paywallInfo: paywallInfo,
        state: .closed
      ),
      shouldSendDismissedState: true
    ) {
      PaywallManager.shared.removePaywall(withViewController: self)
    }
	}

	private func configureUI() {
    DispatchQueue.main.async { [weak self] in
      guard let self = self else {
        return
      }
      self.webView.alpha = 0.0
      self.view.backgroundColor = self.paywall.paywallBackgroundColor
      let loadingColor = self.paywall.paywallBackgroundColor.readableOverlayColor
      self.purchaseLoader.paywallBackgroundColor = self.paywall.paywallBackgroundColor
      self.refreshPaywallButton.imageView?.tintColor = loadingColor.withAlphaComponent(0.5)
      self.exitButton.imageView?.tintColor = loadingColor.withAlphaComponent(0.5)
<<<<<<< HEAD
      self.shimmerView.isLightBackground = !self.paywall.paywallBackgroundColor.isDarkColor
      self.shimmerView.contentColor = loadingColor

=======
>>>>>>> feca5f6c
      self.modalPresentationCapturesStatusBarAppearance = true
      self.setNeedsStatusBarAppearanceUpdate()
    }
  }

  private func loadPaywallWebpage() {
    let urlString = paywall.url
    guard let url = URL(string: urlString) else {
      return
    }

    let trackedEvent = InternalSuperwallEvent.PaywallWebviewLoad(
      state: .start,
      paywallInfo: paywallInfo
    )
    Superwall.track(trackedEvent)

    if Superwall.options.paywalls.useCachedTemplates {
      let request = URLRequest(url: url, cachePolicy: .returnCacheDataElseLoad)
      webView.load(request)
    } else {
      let request = URLRequest(url: url)
      webView.load(request)
    }

    if paywall.webViewLoadStartTime == nil {
      paywall.webViewLoadStartTime = Date()
    }

    SessionEventsManager.shared.triggerSession.trackWebviewLoad(
      forPaywallId: paywallInfo.id,
      state: .start
    )

    loadingState = .loadingResponse
  }

	func trackOpen() {
    SessionEventsManager.shared.triggerSession.trackPaywallOpen()
    Storage.shared.saveLastPaywallView()
    Storage.shared.incrementTotalPaywallViews()
    let trackedEvent = InternalSuperwallEvent.PaywallOpen(paywallInfo: paywallInfo)
    Superwall.track(trackedEvent)
	}

	func trackClose() {
    SessionEventsManager.shared.triggerSession.trackPaywallClose()

    let trackedEvent = InternalSuperwallEvent.PaywallClose(paywallInfo: paywallInfo)
    Superwall.track(trackedEvent)
	}

	func presentAlert(
    title: String? = nil,
    message: String? = nil,
    actionTitle: String? = nil,
    closeActionTitle: String = "Done",
    action: (() -> Void)? = nil,
    onCancel: (() -> Void)? = nil
  ) {
    guard presentedViewController == nil else {
      return
    }
    let alertController = UIAlertController(
      title: title,
      message: message,
      preferredStyle: .alert
    )

    if let actionTitle = actionTitle {
      let alertAction = UIAlertAction(
        title: actionTitle,
        style: .default
      ) { _ in
        action?()
      }
      alertController.addAction(alertAction)
    }

    let action = UIAlertAction(
      title: closeActionTitle,
      style: .cancel
    ) { _ in
      onCancel?()
    }
    alertController.addAction(action)

    present(alertController, animated: true) { [weak self] in
      if let loadingState = self?.loadingState,
        loadingState != .loadingResponse {
        self?.loadingState = .ready
      }
    }
  }

  @objc func applicationWillResignActive(_ sender: AnyObject? = nil) {
    DispatchQueue.main.async { [weak self] in
      guard let self = self else { return }
      if self.loadingState == .loadingPurchase {
        self.purchaseLoader.move(up: true)
      }
    }
  }

  @objc func applicationDidBecomeActive(_ sender: AnyObject? = nil) {
    DispatchQueue.main.async { [weak self] in
      guard let self = self else { return }
      if self.loadingState == .loadingPurchase {
        self.purchaseLoader.move(up: false)
      }
    }
  }
}

// MARK: - WebEventHandlerDelegate
extension SWPaywallViewController: WebEventHandlerDelegate {
  func eventDidOccur(_ paywallPresentationResult: PaywallPresentationResult) {
    self.delegate?.eventDidOccur(
      paywallViewController: self,
      result: paywallPresentationResult
    )
  }

  func presentSafariInApp(_ url: URL) {
    let safariVC = SFSafariViewController(url: url)
    safariVC.delegate = self
    self.isSafariVCPresented = true
    present(safariVC, animated: true)
  }

  func presentSafariExternal(_ url: URL) {
    UIApplication.shared.open(url)
  }

  func openDeepLink(_ url: URL) {
    dismiss(
      .withResult(
        paywallInfo: paywallInfo,
        state: .closed
      ),
      shouldSendDismissedState: true
    ) { [weak self] in
      self?.eventDidOccur(.openedDeepLink(url: url))
      UIApplication.shared.open(url)
    }
  }
}

// MARK: - presentation logic
extension SWPaywallViewController {
	func present(
    on presenter: UIViewController,
    eventData: EventData?,
    presentationStyleOverride: PaywallPresentationStyle?,
    paywallStatePublisher: PassthroughSubject<PaywallState, Never>,
    presentationPublisher: PresentationSubject,
    completion: @escaping (Bool) -> Void
  ) {
		if Superwall.shared.isPaywallPresented
      || presenter is SWPaywallViewController
      || isBeingPresented {
      return completion(false)
		}
    
    addShimmerView(onPresent: true)
    prepareForPresentation()

    self.eventData = eventData
    self.paywallStatePublisher = paywallStatePublisher
    self.presentationPublisher = presentationPublisher

    setPresentationStyle(withOverride: presentationStyleOverride)

    presenter.present(
      self,
      animated: presentationIsAnimated
    ) { [weak self] in
      self?.isPresented = true
      self?.presentationDidFinish()
      completion(true)
    }
	}

  private func addShimmerView(onPresent: Bool = false) {
    guard shimmerView == nil else {
      return
    }
    guard loadingState == .loadingResponse || loadingState == .unknown else {
      return
    }
    guard isActive || onPresent else {
      return
    }
    let shimmerView = ShimmerView(
      backgroundColor: paywallResponse.paywallBackgroundColor,
      tintColor: paywallResponse.paywallBackgroundColor.readableOverlayColor,
      isLightBackground: !paywallResponse.paywallBackgroundColor.isDarkColor
    )
    view.addSubview(shimmerView)
    NSLayoutConstraint.activate([
      shimmerView.leadingAnchor.constraint(equalTo: view.leadingAnchor),
      shimmerView.trailingAnchor.constraint(equalTo: view.trailingAnchor),
      shimmerView.topAnchor.constraint(equalTo: view.topAnchor),
      shimmerView.bottomAnchor.constraint(equalTo: view.bottomAnchor)
    ])
    self.shimmerView = shimmerView
  }

	func dismiss(
    _ dismissalResult: PaywallDismissedResult,
    shouldSendDismissedState: Bool = true,
    completion: (() -> Void)? = nil
  ) {
    prepareToDismiss(withInfo: dismissalResult.paywallInfo)

		dismiss(animated: presentationIsAnimated) { [weak self] in
      self?.didDismiss(
        dismissalResult,
        shouldSendDismissedState: shouldSendDismissedState,
        completion: completion
      )
		}
	}

  private func prepareToDismiss(withInfo paywallInfo: PaywallInfo?) {
    calledDismiss = true
    Superwall.shared.latestDismissedPaywallInfo = paywallInfo
    Superwall.delegate?.willDismissPaywall?()
  }

  private func setPresentationStyle(withOverride presentationStyleOverride: PaywallPresentationStyle?) {
    presentationStyle = presentationStyleOverride ?? paywall.presentationStyleV2

    switch presentationStyle {
    case .modal:
      modalPresentationStyle = .pageSheet
    case .fullscreen:
      modalPresentationStyle = .overFullScreen
    case .push:
      modalPresentationStyle = .custom
      transitioningDelegate = self
    case .fullscreenNoAnimation:
      modalPresentationStyle = .overFullScreen
    case .none:
      break
    }
  }

	func didDismiss(
    _ dismissalResult: PaywallDismissedResult,
    shouldSendDismissedState: Bool = true,
    completion: (() -> Void)? = nil
  ) {
		isPresented = false
    if Superwall.options.isGameControllerEnabled && GameControllerManager.shared.delegate == self {
			GameControllerManager.shared.delegate = nil
		}
		Superwall.delegate?.didDismissPaywall?()
    //  loadingState = .ready
		if shouldSendDismissedState {
      paywallStatePublisher?.send(.dismissed(dismissalResult))
      paywallStatePublisher?.send(completion: .finished)
      paywallStatePublisher = nil
		}
		completion?()
		Superwall.shared.destroyPresentingWindow()
	}

	func prepareForPresentation() {
		readyForEventTracking = false
		willMove(toParent: nil)
		view.removeFromSuperview()
		removeFromParent()
		view.alpha = 1.0
		view.transform = .identity
		webView.scrollView.contentOffset = CGPoint.zero

		Superwall.delegate?.willPresentPaywall?()
		Superwall.shared.paywallWasPresentedThisSession = true
		Superwall.shared.recentlyPresented = true
	}

	func presentationDidFinish() {
		Superwall.delegate?.didPresentPaywall?()
		readyForEventTracking = true
		trackOpen()

    if Superwall.options.isGameControllerEnabled {
			GameControllerManager.shared.delegate = self
		}

		if Superwall.delegate == nil {
			presentAlert(
        title: "Almost Done...",
        message: "Set Superwall.delegate to handle purchases, restores and more!",
        actionTitle: "Docs →",
        closeActionTitle: "Done",
        onCancel: {
          if let url = URL(string: "https://docs.superwall.com/docs/configuring-the-sdk#conforming-to-the-delegate") {
            UIApplication.shared.open(url, options: [:], completionHandler: nil)
          }
        }
      )
		}
	}
}

// MARK: - SFSafariViewControllerDelegate
extension SWPaywallViewController: SFSafariViewControllerDelegate {
	func safariViewControllerDidFinish(_ controller: SFSafariViewController) {
		self.isSafariVCPresented = false
	}
}

// MARK: - GameControllerDelegate
extension SWPaywallViewController: GameControllerDelegate {
  func connectionStatusDidChange(isConnected: Bool) {
    Logger.debug(
      logLevel: .debug,
      scope: .gameControllerManager,
      message: "Status Changed",
      info: ["connected": isConnected],
      error: nil
    )
  }

  func gameControllerEventDidOccur(event: GameControllerEvent) {
    if let payload = event.jsonString {
      let script = "window.paywall.accept([\(payload)])"
      webView.evaluateJavaScript(script, completionHandler: nil)
      Logger.debug(
        logLevel: .debug,
        scope: .gameControllerManager,
        message: "Received Event",
        info: ["payload": payload],
        error: nil
      )
    }
  }
}

// MARK: - Stubbable
extension SWPaywallViewController: Stubbable {
  static func stub() -> SWPaywallViewController {
    return SWPaywallViewController(
      paywall: .stub(),
      delegate: nil
    )
  }
}

// MARK: - UIViewControllerTransitioningDelegate
extension SWPaywallViewController: UIViewControllerTransitioningDelegate {
  func animationController(
    forPresented presented: UIViewController,
    presenting: UIViewController,
    source: UIViewController
  ) -> UIViewControllerAnimatedTransitioning? {
    return PushTransition(state: .presenting)
  }

  func animationController(
    forDismissed dismissed: UIViewController
  ) -> UIViewControllerAnimatedTransitioning? {
    return PushTransition(state: .dismissing)
  }
}<|MERGE_RESOLUTION|>--- conflicted
+++ resolved
@@ -425,12 +425,6 @@
       self.purchaseLoader.paywallBackgroundColor = self.paywall.paywallBackgroundColor
       self.refreshPaywallButton.imageView?.tintColor = loadingColor.withAlphaComponent(0.5)
       self.exitButton.imageView?.tintColor = loadingColor.withAlphaComponent(0.5)
-<<<<<<< HEAD
-      self.shimmerView.isLightBackground = !self.paywall.paywallBackgroundColor.isDarkColor
-      self.shimmerView.contentColor = loadingColor
-
-=======
->>>>>>> feca5f6c
       self.modalPresentationCapturesStatusBarAppearance = true
       self.setNeedsStatusBarAppearanceUpdate()
     }
@@ -625,9 +619,9 @@
       return
     }
     let shimmerView = ShimmerView(
-      backgroundColor: paywallResponse.paywallBackgroundColor,
-      tintColor: paywallResponse.paywallBackgroundColor.readableOverlayColor,
-      isLightBackground: !paywallResponse.paywallBackgroundColor.isDarkColor
+      backgroundColor: paywall.paywallBackgroundColor,
+      tintColor: paywall.paywallBackgroundColor.readableOverlayColor,
+      isLightBackground: !paywall.paywallBackgroundColor.isDarkColor
     )
     view.addSubview(shimmerView)
     NSLayoutConstraint.activate([
