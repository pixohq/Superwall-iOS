--- conflicted
+++ resolved
@@ -26,13 +26,8 @@
 }
 
 /// Objective-C compatible enum for ``PaywallDismissedResult/DismissState``
-<<<<<<< HEAD
-@objc(SWKPaywallSkippedReason)
-/// The reason the paywall presentation was skipped.
-=======
 /// The reason the paywall presentation was skipped.
 @objc(SWKPaywallSkippedReason)
->>>>>>> 2a0f664c
 public enum PaywallSkippedReasonObjc: Int {
   /// The user was assigned to a holdout group.
   case holdout
