--- conflicted
+++ resolved
@@ -44,13 +44,7 @@
 /// Objective-C compatible enum for `PaywallDismissedResult.DismissState`
 @objc(SWKPaywallDismissedResultState)
 public enum PaywallDismissedResultStateObjc: Int {
-<<<<<<< HEAD
-    case purchased
-    case closed
-    case restored
-=======
   case purchased
   case closed
   case restored
->>>>>>> 2a0f664c
 }