--- conflicted
+++ resolved
@@ -8,13 +8,8 @@
 import Foundation
 
 /// The error returned when trying to create an account.
-<<<<<<< HEAD
-@objc (SWKIdentityError)
+@objc(SWKIdentityError)
 public enum IdentityError: Int, Error {
-=======
-@objc(SWKCreateAccountError)
-public enum CreateAccountError: Int, Error {
->>>>>>> d121cb53
   /// The user is already logged in.
   case alreadyLoggedIn
 
@@ -27,17 +22,4 @@
 public enum LogoutError: Int, Error {
   /// The user isn't logged in.
   case notLoggedIn
-<<<<<<< HEAD
-=======
-}
-
-/// The error returned when trying to log a user in.
-@objc(SWKLogInError)
-public enum LogInError: Int, Error {
-  /// The user is already logged in.
-  case alreadyLoggedIn
-
-  /// The `userId` that was provided was empty.
-  case missingUserId
->>>>>>> d121cb53
 }