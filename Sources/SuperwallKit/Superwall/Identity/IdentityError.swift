--- conflicted
+++ resolved
@@ -8,11 +8,7 @@
 import Foundation
 
 /// The error returned when trying to create an account.
-<<<<<<< HEAD
-@objc (SWKCreateAccountError)
-=======
 @objc(SWKCreateAccountError)
->>>>>>> 2a0f664c
 public enum CreateAccountError: Int, Error {
   /// The user is already logged in.
   case alreadyLoggedIn
@@ -22,22 +18,14 @@
 }
 
 /// The error returned when trying to logout a user out.
-<<<<<<< HEAD
-@objc (SWKLogoutError)
-=======
 @objc(SWKLogoutError)
->>>>>>> 2a0f664c
 public enum LogoutError: Int, Error {
   /// The user isn't logged in.
   case notLoggedIn
 }
 
 /// The error returned when trying to log a user in.
-<<<<<<< HEAD
-@objc (SWKLogInError)
-=======
 @objc(SWKLogInError)
->>>>>>> 2a0f664c
 public enum LogInError: Int, Error {
   /// The user is already logged in.
   case alreadyLoggedIn
