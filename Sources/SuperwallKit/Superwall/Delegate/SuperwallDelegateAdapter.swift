//
//  File.swift
//  
//
//  Created by Yusuf Tör on 18/10/2022.
//

import Foundation
import StoreKit

/// An adapter between the internal SDK and the public swift/objective c delegate.
@MainActor
final class SuperwallDelegateAdapter {
  var hasDelegate: Bool {
    return swiftDelegate != nil || objcDelegate != nil
  }
  enum InternalPurchaseResult {
    case purchased
    case cancelled
    case pending
  }
  weak var swiftDelegate: SuperwallDelegate?
  weak var objcDelegate: SuperwallDelegateObjc?

  /// Called on init of the Superwall instance via ``SuperwallKit/Superwall/configure(apiKey:delegate:options:)-7doe5``.
  ///
  /// We check to see if the delegates being set are non-nil because they may have been set
  /// separately to the initial Superwall.config function.
  func configure(
    swiftDelegate: SuperwallDelegate?,
    objcDelegate: SuperwallDelegateObjc?
  ) {
    if let swiftDelegate = swiftDelegate {
      self.swiftDelegate = swiftDelegate
    }
    if let objcDelegate = objcDelegate {
      self.objcDelegate = objcDelegate
    }
  }

  func purchase(
    product: SKProduct
  ) async throws -> InternalPurchaseResult {
    if let swiftDelegate = swiftDelegate {
      let result = await swiftDelegate.purchase(product: product)
      switch result {
      case .cancelled:
        return .cancelled
      case .purchased:
        return .purchased
      case .pending:
        return .pending
      case .failed(let error):
        throw error
      }
    } else if let objcDelegate = objcDelegate {
      return try await withCheckedThrowingContinuation { continuation in
        objcDelegate.purchase(product: product) { result, error in
          if let error = error {
            continuation.resume(throwing: error)
          } else {
            switch result {
            case .purchased:
              continuation.resume(returning: .purchased)
            case .pending:
              continuation.resume(returning: .pending)
            case .cancelled:
              continuation.resume(returning: .cancelled)
            case .failed:
              break
            }
          }
        }
      }
    }
    return .cancelled
  }

  func restorePurchases() async -> Bool {
    if let swiftDelegate = swiftDelegate {
      return await swiftDelegate.restorePurchases()
    } else if let objcDelegate = objcDelegate {
      return await withCheckedContinuation { continuation in
        objcDelegate.restorePurchases { didRestore in
          continuation.resume(returning: didRestore)
        }
      }
    }
    return false
  }

  func isUserSubscribed() -> Bool {
    if let swiftDelegate = swiftDelegate {
      return swiftDelegate.isUserSubscribed()
    } else if let objcDelegate = objcDelegate {
      return objcDelegate.isUserSubscribed()
    }
    return false
  }

  func handleCustomPaywallAction(withName name: String) {
    if let swiftDelegate = swiftDelegate {
      swiftDelegate.handleCustomPaywallAction(withName: name)
    } else if let objcDelegate = objcDelegate {
      objcDelegate.handleCustomPaywallAction?(withName: name)
    }
  }

  func willDismissPaywall() {
    if let swiftDelegate = swiftDelegate {
      swiftDelegate.willDismissPaywall()
    } else if let objcDelegate = objcDelegate {
      objcDelegate.willDismissPaywall?()
    }
  }

  func willPresentPaywall() {
    if let swiftDelegate = swiftDelegate {
      swiftDelegate.willPresentPaywall()
    } else if let objcDelegate = objcDelegate {
      objcDelegate.willPresentPaywall?()
    }
  }

  func didDismissPaywall() {
    if let swiftDelegate = swiftDelegate {
      swiftDelegate.didDismissPaywall()
    } else if let objcDelegate = objcDelegate {
      objcDelegate.didDismissPaywall?()
    }
  }

  func didPresentPaywall() {
    if let swiftDelegate = swiftDelegate {
      swiftDelegate.didPresentPaywall()
    } else if let objcDelegate = objcDelegate {
      objcDelegate.didPresentPaywall?()
    }
  }

  func willOpenURL(url: URL) {
    if let swiftDelegate = swiftDelegate {
      swiftDelegate.willOpenURL(url: url)
    } else if let objcDelegate = objcDelegate {
      objcDelegate.willOpenURL?(url: url)
    }
  }

  func willOpenDeepLink(url: URL) {
    if let swiftDelegate = swiftDelegate {
      swiftDelegate.willOpenDeepLink(url: url)
    } else if let objcDelegate = objcDelegate {
      objcDelegate.willOpenDeepLink?(url: url)
    }
  }

  func didTrackSuperwallEvent(_ result: SuperwallEventResult) {
    if let swiftDelegate = swiftDelegate {
      swiftDelegate.didTrackSuperwallEvent(result)
    } else if let objcDelegate = objcDelegate {
<<<<<<< HEAD
      objcDelegate.didTrackSuperwallEvent?(SuperwallEventObjc(event: result.event), params: result.params)
=======
      objcDelegate.didTrackSuperwallEventResult?(result)
>>>>>>> 2a0f664c
    }
  }

  func handleLog(
    level: String,
    scope: String,
    message: String?,
    info: [String: Any]?,
    error: Swift.Error?
  ) {
    if let swiftDelegate = swiftDelegate {
      swiftDelegate.handleLog(
        level: level,
        scope: scope,
        message: message,
        info: info,
        error: error
      )
    } else if let objcDelegate = objcDelegate {
      objcDelegate.handleLog?(
        level: level,
        scope: scope,
        message: message,
        info: info,
        error: error
      )
    }
  }
}<|MERGE_RESOLUTION|>--- conflicted
+++ resolved
@@ -158,11 +158,7 @@
     if let swiftDelegate = swiftDelegate {
       swiftDelegate.didTrackSuperwallEvent(result)
     } else if let objcDelegate = objcDelegate {
-<<<<<<< HEAD
-      objcDelegate.didTrackSuperwallEvent?(SuperwallEventObjc(event: result.event), params: result.params)
-=======
       objcDelegate.didTrackSuperwallEventResult?(result)
->>>>>>> 2a0f664c
     }
   }
 
