//
//  Store.swift
//  
//
//  Created by Brian Anglin on 8/3/21.
//

import Foundation

final class Store {
  let cache = Cache(name: "Store")
  static let shared = Store()

  var apiKey: String?
  var debugKey: String?
  var appUserId: String?
  var aliasId: String?
	var didTrackFirstSeen = false
	var userAttributes = [String: Any]()

<<<<<<< HEAD
  var userId: String? {
    return appUserId ?? aliasId
  }
	var triggers: Set<String> = Set<String>()
  var v2Triggers: [String: TriggerV2] = [:]

  init() {
    self.appUserId = cache.readString(forKey: "store.appUserId")
    self.aliasId = cache.readString(forKey: "store.aliasId")
    self.didTrackFirstSeen = cache.hasData(forKey: "store.didTrackFirstSeen")
    self.userAttributes = (cache.readDictionary(forKey: "store.userAttributes") as? [String: Any]) ?? [String: Any]()
    self.setCachedTriggers()
  }

  // call this when you log out
  func clear() {
    appUserId = nil
    aliasId = nil
    didTrackFirstSeen = false
    userAttributes = [String: Any]()
    triggers.removeAll()
    v2Triggers.removeAll()
    cache.cleanAll()
  }

  func save() {
    if let appUserId = appUserId {
      cache.write(string: appUserId, forKey: "store.appUserId")
=======
internal class Store {
    
    let cache = Cache(name: "Store")
    
    public static let shared = Store();
    
    
    public var apiKey: String?
    public var debugKey: String?
    public var appUserId: String?
    public var aliasId: String?
	public var didTrackFirstSeen = false
	public var userAttributes = [String: Any]()
    public var locales: Set<String> = Set<String>()
    
    public var userId: String? {
        return appUserId ?? aliasId ?? nil
>>>>>>> c8573b3e
    }

    if let aliasId = aliasId {
      cache.write(string: aliasId, forKey: "store.aliasId")
    }

    var standardUserAttributes: [String: Any] = [:]

    if let aliasId = aliasId {
      standardUserAttributes["aliasId"] = aliasId
    }

    if let appUserId = appUserId {
      standardUserAttributes["appUserId"] = appUserId
    }

    add(userAttributes: standardUserAttributes)
  }

	func add(config: ConfigResponse) {
<<<<<<< HEAD
    // swiftlint:disable:next array_constructor
    var data: [String: Bool] = [:]

    config.triggers.filter { trigger in
      switch trigger.triggerVersion {
      case .v1:
        return  true
      default:
        return false
      }
    }
    .forEach { data[$0.eventName] = true }

    let v2TriggersArray: [TriggerV2?] = config.triggers.map { trigger in
      switch trigger.triggerVersion {
      case .v1:
        return nil
      case .v2(let triggerV2):
        return triggerV2
      }
    }
    .filter { triggerOrNil in
      return triggerOrNil != nil ? true : false
    }

    self.v2Triggers = v2TriggersArray.reduce([String: TriggerV2]()) { result, trigger in
      var result = result
      guard let unwrappedTrigger = trigger else {
        return result
      }
      result[unwrappedTrigger.eventName] = unwrappedTrigger
      return result
    }

    cache.write(dictionary: data, forKey: "store.config")
=======
        locales =  Set(
            config.localization.locales.map {
                (locale) in  return locale.locale
            }
        )
		var data = [String: Bool]()
        config.triggers.filter({ (trigger) in
            switch(trigger.triggerVersion) {
            case .V1:
                return  true
            default:
                return false
            }
        }).forEach { data[$0.eventName] = true }

        let v2TriggersArray: [TriggerV2?] = config.triggers.map { (trigger) in
            switch(trigger.triggerVersion) {
            case .V1:
                return nil
            case .V2(let triggerV2):
                return triggerV2
            }
        }.filter {
            (triggerOrNil) in
            return triggerOrNil != nil ? true : false
        }
        
        self.v2Triggers = v2TriggersArray.reduce([String:TriggerV2](), { (result, trigger) in
            var result = result
            guard let unwrappedTrigger = trigger else {
                return result
            }
            result[unwrappedTrigger.eventName] = unwrappedTrigger
            return result
        })
        cache.write(dictionary: data, forKey: "store.config")
>>>>>>> c8573b3e
		triggers = Set(data.keys)
	}

	func add(userAttributes newAttributes: [String: Any]) {
		var merged = self.userAttributes

		for key in newAttributes.keys {
			if key != "$is_standard_event" && key != "$application_installed_at" { // ignore these
				var key = key

				if key.starts(with: "$") { // replace dollar signs
					key = key.replacingOccurrences(of: "$", with: "")
				}

				if let value = newAttributes[key] {
					merged[key] = value
				} else {
					merged[key] = nil
				}
			}
		}

		merged["applicationInstalledAt"] = DeviceHelper.shared.appInstallDate // we want camel case

		cache.write(dictionary: merged, forKey: "store.userAttributes")
		self.userAttributes = merged
	}

	func recordFirstSeenTracked() {
		cache.write(string: "true", forKey: "store.didTrackFirstSeen")
		didTrackFirstSeen = true
	}

	private func setCachedTriggers() {
		let triggerDict: [String: Bool] = (cache.readDictionary(forKey: "store.config") as? [String: Bool]) ?? [:]
		triggers = Set<String>()
		for key in Array(triggerDict.keys) {
			triggers.insert(key)
		}
	}
}<|MERGE_RESOLUTION|>--- conflicted
+++ resolved
@@ -17,8 +17,8 @@
   var aliasId: String?
 	var didTrackFirstSeen = false
 	var userAttributes = [String: Any]()
+  var locales: Set<String> = Set<String>()
 
-<<<<<<< HEAD
   var userId: String? {
     return appUserId ?? aliasId
   }
@@ -47,25 +47,6 @@
   func save() {
     if let appUserId = appUserId {
       cache.write(string: appUserId, forKey: "store.appUserId")
-=======
-internal class Store {
-    
-    let cache = Cache(name: "Store")
-    
-    public static let shared = Store();
-    
-    
-    public var apiKey: String?
-    public var debugKey: String?
-    public var appUserId: String?
-    public var aliasId: String?
-	public var didTrackFirstSeen = false
-	public var userAttributes = [String: Any]()
-    public var locales: Set<String> = Set<String>()
-    
-    public var userId: String? {
-        return appUserId ?? aliasId ?? nil
->>>>>>> c8573b3e
     }
 
     if let aliasId = aliasId {
@@ -86,9 +67,14 @@
   }
 
 	func add(config: ConfigResponse) {
-<<<<<<< HEAD
     // swiftlint:disable:next array_constructor
     var data: [String: Bool] = [:]
+    
+     locales =  Set(
+        config.localization.locales.map {
+          (locale) in  return locale.locale
+        }
+     )
 
     config.triggers.filter { trigger in
       switch trigger.triggerVersion {
@@ -122,44 +108,6 @@
     }
 
     cache.write(dictionary: data, forKey: "store.config")
-=======
-        locales =  Set(
-            config.localization.locales.map {
-                (locale) in  return locale.locale
-            }
-        )
-		var data = [String: Bool]()
-        config.triggers.filter({ (trigger) in
-            switch(trigger.triggerVersion) {
-            case .V1:
-                return  true
-            default:
-                return false
-            }
-        }).forEach { data[$0.eventName] = true }
-
-        let v2TriggersArray: [TriggerV2?] = config.triggers.map { (trigger) in
-            switch(trigger.triggerVersion) {
-            case .V1:
-                return nil
-            case .V2(let triggerV2):
-                return triggerV2
-            }
-        }.filter {
-            (triggerOrNil) in
-            return triggerOrNil != nil ? true : false
-        }
-        
-        self.v2Triggers = v2TriggersArray.reduce([String:TriggerV2](), { (result, trigger) in
-            var result = result
-            guard let unwrappedTrigger = trigger else {
-                return result
-            }
-            result[unwrappedTrigger.eventName] = unwrappedTrigger
-            return result
-        })
-        cache.write(dictionary: data, forKey: "store.config")
->>>>>>> c8573b3e
 		triggers = Set(data.keys)
 	}
 
