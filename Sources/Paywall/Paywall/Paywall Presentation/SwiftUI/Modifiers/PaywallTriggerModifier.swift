--- conflicted
+++ resolved
@@ -14,14 +14,9 @@
   @State private var programmaticallySetShouldPresent = false
   @State private var isInternallyPresenting = false
   var event: String?
-<<<<<<< HEAD
-  var params: [String: Any]?
-  var onPresent: ((PaywallInfo) -> Void)?
-=======
   var params: [String: Any]
   var presentationStyleOverride: PaywallPresentationStyle?
-  var onPresent: ((PaywallInfo?) -> Void)?
->>>>>>> f31bf117
+  var onPresent: ((PaywallInfo) -> Void)?
   var onDismiss: ((PaywallDismissalResult) -> Void)?
   var onFail: ((NSError) -> Void)?
 
