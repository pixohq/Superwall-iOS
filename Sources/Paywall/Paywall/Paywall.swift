--- conflicted
+++ resolved
@@ -21,11 +21,11 @@
     return PaywallManager.shared.presentedViewController
   }
 
-<<<<<<< HEAD
   /// A convenience variable to access and change the paywall options that you passed to ``configure(apiKey:userId:delegate:options:)``.
   public static var options: PaywallOptions {
     return shared.configManager.options
-=======
+  }
+  
   /// The ``PaywallInfo`` object of the most recently presented view controller.
   public static var latestPaywallInfo: PaywallInfo? {
     let presentedPaywallInfo = PaywallManager.shared.presentedViewController?.paywallInfo
@@ -40,7 +40,6 @@
   public static var userId: String? {
     // Technically Storage.shared.userId is an optional value
     return Storage.shared.userId
->>>>>>> c2a235d9
   }
 
   // MARK: - Private Properties
