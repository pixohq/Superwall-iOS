//
//  File.swift
//  
//
//  Created by Jake Mor on 8/17/22.
//
// swiftlint:disable identifier_name

import Foundation
import UIKit

final class SWPaywallLoadingView: UIView {
  var paywallBackgroundColor: UIColor = .white {
    didSet {
      lightBlurEffectView.isHidden = paywallBackgroundColor.isDarkColor
      darkBlurEffectView.isHidden = !paywallBackgroundColor.isDarkColor
    }
  }

  private var isEnabled: Bool {
    if let background = Paywall.options.transactionBackgroundView,
      background == .spinner {
      return true
    } else {
      return false
    }
  }

<<<<<<< HEAD
=======
  var paywallBackgroundColor: UIColor = .white {
    didSet {
      let isDark = true //paywallBackgroundColor.isDarkColor
      lightBlurEffectView.isHidden = isDark
      darkBlurEffectView.isHidden = !isDark
      activityIndicator.color = .white // isDark ? .white : .black
    }
  }
>>>>>>> dc22e659

  private var outerContainer: UIView = {
    let view = UIView()
    view.translatesAutoresizingMaskIntoConstraints = false
    view.isUserInteractionEnabled = false
    view.clipsToBounds = false
    return view
  }()

<<<<<<< HEAD
  private var lightBlurEffectView: UIVisualEffectView = {
    let blurEffectView = UIVisualEffectView(effect: UIBlurEffect(style: .light))
    blurEffectView.autoresizingMask = [.flexibleWidth, .flexibleHeight]
    return blurEffectView
  }()

  private var darkBlurEffectView: UIVisualEffectView = {
    let blurEffectView = UIVisualEffectView(effect: UIBlurEffect(style: .dark))
    blurEffectView.autoresizingMask = [.flexibleWidth, .flexibleHeight]
    return blurEffectView
=======
  var lightBlurEffectView: UIVisualEffectView = {
    if #available(iOS 13.0, *) {
      let blurEffectView = UIVisualEffectView(effect: UIBlurEffect(style: .systemUltraThinMaterialLight))
      blurEffectView.autoresizingMask = [.flexibleWidth, .flexibleHeight]
      return blurEffectView
    } else {
      let blurEffectView = UIVisualEffectView(effect: UIBlurEffect(style: .light))
      blurEffectView.autoresizingMask = [.flexibleWidth, .flexibleHeight]
      return blurEffectView
    }

  }()

  var darkBlurEffectView: UIVisualEffectView = {
    if #available(iOS 13.0, *) {
      let blurEffectView = UIVisualEffectView(effect: UIBlurEffect(style: .systemUltraThinMaterialDark))
      blurEffectView.autoresizingMask = [.flexibleWidth, .flexibleHeight]
      return blurEffectView
    } else {
      let blurEffectView = UIVisualEffectView(effect: UIBlurEffect(style: .dark))
      blurEffectView.autoresizingMask = [.flexibleWidth, .flexibleHeight]
      return blurEffectView
    }

>>>>>>> dc22e659
  }()

  private lazy var activityContainer: UIView = {
    let view = UIView()
    view.translatesAutoresizingMaskIntoConstraints = false
    view.isUserInteractionEnabled = false
    return view
  }()

  private lazy var innerContainer: UIView = {
    let view = UIView()
    view.translatesAutoresizingMaskIntoConstraints = false
    view.isUserInteractionEnabled = false
    view.clipsToBounds = true
    darkBlurEffectView.frame = view.bounds
    lightBlurEffectView.frame = view.bounds
    view.addSubview(darkBlurEffectView)
    view.addSubview(lightBlurEffectView)
    if #available(iOS 13.0, *) {
      view.layer.cornerCurve = .continuous
    }
    view.layer.cornerRadius = 15
    return view
  }()

  private var innerContainerShadow = SWShadowView()

  private var activityIndicator: UIActivityIndicatorView = {
    let spinner = UIActivityIndicatorView()
    spinner.translatesAutoresizingMaskIntoConstraints = false
    spinner.style = .whiteLarge
    spinner.hidesWhenStopped = true
    return spinner
  }()

  init() {
    super.init(frame: CGRect())
    translatesAutoresizingMaskIntoConstraints = false
    isHidden = true
    isUserInteractionEnabled = true
    addSubview(outerContainer)
    outerContainer.addSubview(activityContainer)
    activityContainer.addSubview(innerContainerShadow)
    activityContainer.addSubview(innerContainer)
    innerContainer.addSubview(activityIndicator)
    NSLayoutConstraint.activate([
      outerContainer.widthAnchor.constraint(equalTo: widthAnchor),
      outerContainer.heightAnchor.constraint(equalTo: heightAnchor, multiplier: 0.5),
      outerContainer.topAnchor.constraint(equalTo: topAnchor),
      outerContainer.centerXAnchor.constraint(equalTo: centerXAnchor),
      activityContainer.centerXAnchor.constraint(equalTo: outerContainer.centerXAnchor),
      activityContainer.centerYAnchor.constraint(equalTo: outerContainer.bottomAnchor),
      activityContainer.widthAnchor.constraint(equalToConstant: 100),
      activityContainer.heightAnchor.constraint(equalToConstant: 100),
      innerContainer.centerXAnchor.constraint(equalTo: activityContainer.centerXAnchor),
      innerContainer.centerYAnchor.constraint(equalTo: activityContainer.centerYAnchor),
      innerContainer.widthAnchor.constraint(equalToConstant: 75),
      innerContainer.heightAnchor.constraint(equalToConstant: 75),
      innerContainerShadow.centerXAnchor.constraint(equalTo: activityContainer.centerXAnchor),
      innerContainerShadow.centerYAnchor.constraint(equalTo: activityContainer.centerYAnchor),
      innerContainerShadow.widthAnchor.constraint(equalToConstant: 75),
      innerContainerShadow.heightAnchor.constraint(equalToConstant: 75),
      activityIndicator.centerXAnchor.constraint(equalTo: innerContainer.centerXAnchor),
      activityIndicator.centerYAnchor.constraint(equalTo: innerContainer.centerYAnchor)
    ])
  }

  func toggle(show: Bool, animated: Bool) {
    guard isEnabled else {
      return
    }
    if show && activityIndicator.isAnimating {
      return
    } else if !show && !activityIndicator.isAnimating {
      return
    }

    superview?.bringSubviewToFront(self)
<<<<<<< HEAD

=======
>>>>>>> dc22e659
    if show {
      activityIndicator.startAnimating()
      activityContainer.alpha = 0.0
      activityContainer.transform = CGAffineTransform(scaleX: 0.05, y: 0.05)
      activityIndicator.transform = CGAffineTransform(rotationAngle: CGFloat.pi )
      outerContainer.transform = .identity
<<<<<<< HEAD
      self.isHidden = false

      UIView.springAnimate { [weak self] in
=======
      isHidden = false
      backgroundColor = UIColor.black.withAlphaComponent(0.0)
      UIView.springAnimate { [weak self] in
        self?.backgroundColor = UIColor.black.withAlphaComponent(0.25)
>>>>>>> dc22e659
        self?.activityContainer.alpha = 1.0
        self?.activityContainer.transform = .identity
        self?.activityIndicator.transform = .identity
      }
    } else {
      activityContainer.alpha = 1.0
      activityContainer.transform = .identity
      UIView.springAnimate { [weak self] in
<<<<<<< HEAD
=======
        self?.backgroundColor = UIColor.black.withAlphaComponent(0.0)
>>>>>>> dc22e659
        self?.activityContainer.alpha = 0.0
        self?.activityContainer.transform = CGAffineTransform(scaleX: 0.05, y: 0.05)
        self?.activityIndicator.transform = CGAffineTransform(rotationAngle: CGFloat.pi)
      } completion: { [weak self] _ in
        self?.activityIndicator.stopAnimating()
        self?.isHidden = true
      }
    }
  }

  func move(up: Bool) {
    UIView.springAnimate { [weak self] in
      if up {
        if let height = self?.outerContainer.frame.size.height {
          self?.outerContainer.transform = CGAffineTransform.identity.translatedBy(
            x: 0,
            y: height * 0.5 * -1
          )
        }
      } else {
        self?.outerContainer.transform = .identity
      }
    }

//    if up {
//      toggle(show: false, animated: true)
//    }
  }

  required init?(coder: NSCoder) {
    fatalError("init(coder:) has not been implemented")
  }
}

final class SWShadowView: UIView {
  let corner: CGFloat = 15

  init() {
    super.init(frame: CGRect())
    isUserInteractionEnabled = false
    translatesAutoresizingMaskIntoConstraints = false
  }

  required init?(coder: NSCoder) {
    fatalError("init(coder:) has not been implemented")
  }

  override func layoutSubviews() {
    super.layoutSubviews()
    layer.masksToBounds = false
    layer.shadowRadius = 20
    layer.shadowOpacity = 0
    layer.shadowOffset = .zero
    layer.shadowColor = UIColor.black.cgColor
    layer.shadowPath = UIBezierPath(roundedRect: bounds, cornerRadius: 15).cgPath
  }
}<|MERGE_RESOLUTION|>--- conflicted
+++ resolved
@@ -10,13 +10,6 @@
 import UIKit
 
 final class SWPaywallLoadingView: UIView {
-  var paywallBackgroundColor: UIColor = .white {
-    didSet {
-      lightBlurEffectView.isHidden = paywallBackgroundColor.isDarkColor
-      darkBlurEffectView.isHidden = !paywallBackgroundColor.isDarkColor
-    }
-  }
-
   private var isEnabled: Bool {
     if let background = Paywall.options.transactionBackgroundView,
       background == .spinner {
@@ -26,8 +19,6 @@
     }
   }
 
-<<<<<<< HEAD
-=======
   var paywallBackgroundColor: UIColor = .white {
     didSet {
       let isDark = true //paywallBackgroundColor.isDarkColor
@@ -36,7 +27,6 @@
       activityIndicator.color = .white // isDark ? .white : .black
     }
   }
->>>>>>> dc22e659
 
   private var outerContainer: UIView = {
     let view = UIView()
@@ -46,18 +36,6 @@
     return view
   }()
 
-<<<<<<< HEAD
-  private var lightBlurEffectView: UIVisualEffectView = {
-    let blurEffectView = UIVisualEffectView(effect: UIBlurEffect(style: .light))
-    blurEffectView.autoresizingMask = [.flexibleWidth, .flexibleHeight]
-    return blurEffectView
-  }()
-
-  private var darkBlurEffectView: UIVisualEffectView = {
-    let blurEffectView = UIVisualEffectView(effect: UIBlurEffect(style: .dark))
-    blurEffectView.autoresizingMask = [.flexibleWidth, .flexibleHeight]
-    return blurEffectView
-=======
   var lightBlurEffectView: UIVisualEffectView = {
     if #available(iOS 13.0, *) {
       let blurEffectView = UIVisualEffectView(effect: UIBlurEffect(style: .systemUltraThinMaterialLight))
@@ -82,7 +60,6 @@
       return blurEffectView
     }
 
->>>>>>> dc22e659
   }()
 
   private lazy var activityContainer: UIView = {
@@ -161,26 +138,16 @@
     }
 
     superview?.bringSubviewToFront(self)
-<<<<<<< HEAD
-
-=======
->>>>>>> dc22e659
     if show {
       activityIndicator.startAnimating()
       activityContainer.alpha = 0.0
       activityContainer.transform = CGAffineTransform(scaleX: 0.05, y: 0.05)
       activityIndicator.transform = CGAffineTransform(rotationAngle: CGFloat.pi )
       outerContainer.transform = .identity
-<<<<<<< HEAD
-      self.isHidden = false
-
-      UIView.springAnimate { [weak self] in
-=======
       isHidden = false
       backgroundColor = UIColor.black.withAlphaComponent(0.0)
       UIView.springAnimate { [weak self] in
         self?.backgroundColor = UIColor.black.withAlphaComponent(0.25)
->>>>>>> dc22e659
         self?.activityContainer.alpha = 1.0
         self?.activityContainer.transform = .identity
         self?.activityIndicator.transform = .identity
@@ -189,10 +156,7 @@
       activityContainer.alpha = 1.0
       activityContainer.transform = .identity
       UIView.springAnimate { [weak self] in
-<<<<<<< HEAD
-=======
         self?.backgroundColor = UIColor.black.withAlphaComponent(0.0)
->>>>>>> dc22e659
         self?.activityContainer.alpha = 0.0
         self?.activityContainer.transform = CGAffineTransform(scaleX: 0.05, y: 0.05)
         self?.activityIndicator.transform = CGAffineTransform(rotationAngle: CGFloat.pi)
