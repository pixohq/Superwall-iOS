--- conflicted
+++ resolved
@@ -64,10 +64,6 @@
     paywallViewController: SWPaywallViewController,
     for product: SKProduct
   ) {
-<<<<<<< HEAD
-    let paywallInfo = paywallViewController.paywallInfo
-    Paywall.track(.transactionStart(paywallInfo: paywallInfo, product: product))
-=======
     SessionEventsManager.shared.triggerSession.trackBeginTransaction(of: product)
 
 		let paywallInfo = paywallViewController.paywallInfo
@@ -77,7 +73,6 @@
       product: product
     )
     Paywall.track(trackedEvent)
->>>>>>> f31bf117
 
 		paywallViewController.loadingState = .loadingPurchase
 
@@ -91,20 +86,6 @@
     paywallViewController: SWPaywallViewController,
     for product: SKProduct
   ) {
-<<<<<<< HEAD
-    let paywallInfo = paywallViewController.paywallInfo
-    Paywall.track(.transactionComplete(paywallInfo: paywallInfo, product: product))
-    if let freeTrialAvailable = paywallViewController.paywallResponse.isFreeTrialAvailable {
-      if freeTrialAvailable {
-        Paywall.track(.freeTrialStart(paywallInfo: paywallInfo, product: product))
-      } else {
-        Paywall.track(.subscriptionStart(paywallInfo: paywallInfo, product: product))
-      }
-    }
-    dismiss(
-      paywallViewController,
-      state: .purchased(productId: product.productIdentifier)
-=======
     let isFreeTrialAvailable = paywallViewController.paywallResponse.isFreeTrialAvailable == true
 
     SessionEventsManager.shared.triggerSession.trackTransactionSucceeded(
@@ -118,7 +99,6 @@
       state: .complete,
       paywallInfo: paywallInfo,
       product: product
->>>>>>> f31bf117
     )
     Paywall.track(trackedEvent)
 
@@ -167,17 +147,6 @@
 			paywallViewController.loadingState = .ready
 
 			if self.didTryToAutoRestore {
-<<<<<<< HEAD
-        let paywallInfo = paywallViewController.paywallInfo
-        paywallViewController.loadingState = .ready
-        Paywall.track(
-          .transactionFail(
-            paywallInfo: paywallInfo,
-            product: product,
-            message: error?.localizedDescription ?? ""
-          )
-        )
-=======
 				paywallViewController.loadingState = .ready
 
         let paywallInfo = paywallViewController.paywallInfo
@@ -189,7 +158,6 @@
         Paywall.track(trackedEvent)
 
         SessionEventsManager.shared.triggerSession.trackTransactionError()
->>>>>>> f31bf117
 
 				self.paywallViewController?.presentAlert(
           title: "Please try again",
@@ -210,10 +178,6 @@
     paywallViewController: SWPaywallViewController,
     for product: SKProduct
   ) {
-<<<<<<< HEAD
-    let paywallInfo = paywallViewController.paywallInfo
-    Paywall.track(.transactionAbandon(paywallInfo: paywallInfo, product: product))
-=======
 		let paywallInfo = paywallViewController.paywallInfo
     let trackedEvent = SuperwallEvent.Transaction(
       state: .abandon,
@@ -224,16 +188,10 @@
 
     SessionEventsManager.shared.triggerSession.trackTransactionAbandon()
 
->>>>>>> f31bf117
 		paywallViewController.loadingState = .ready
 	}
 
 	private func transactionWasRestored(paywallViewController: SWPaywallViewController) {
-<<<<<<< HEAD
-    let paywallInfo = paywallViewController.paywallInfo
-    Paywall.track(.transactionRestore(paywallInfo: paywallInfo, product: nil))
-    dismiss(paywallViewController, state: .restored)
-=======
 		let paywallInfo = paywallViewController.paywallInfo
     let trackedEvent = SuperwallEvent.Transaction(
       state: .restore,
@@ -247,7 +205,6 @@
     } else {
       paywallViewController.loadingState = .ready
     }
->>>>>>> f31bf117
 	}
 
 	// if a parent needs to approve the purchase
@@ -258,15 +215,6 @@
     )
 
 		let paywallInfo = paywallViewController.paywallInfo
-<<<<<<< HEAD
-    Paywall.track(
-      .transactionFail(
-        paywallInfo: paywallInfo,
-        product: nil,
-        message: "Needs parental approval"
-      )
-    )
-=======
     let trackedEvent = SuperwallEvent.Transaction(
       state: .fail(message: "Needs parental approval"),
       paywallInfo: paywallInfo,
@@ -275,7 +223,6 @@
     Paywall.track(trackedEvent)
 
     SessionEventsManager.shared.triggerSession.trackDeferredTransaction()
->>>>>>> f31bf117
 	}
 }
 
