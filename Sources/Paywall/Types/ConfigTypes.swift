--- conflicted
+++ resolved
@@ -19,29 +19,22 @@
 	var products: [ProductConfig]
 }
 
-<<<<<<< HEAD
+
+struct LocaleConfig: Decodable {
+  var locale: String
+}
+
+struct LocalizationConfig: Decodable {
+  var locales: [LocaleConfig]
+}
+
 struct ConfigResponse: Decodable {
-=======
-
-internal struct LocaleConfig: Decodable {
-    var locale: String
-}
-
-internal struct LocalizationConfig: Decodable {
-    var locales: [LocaleConfig]
-}
-internal struct ConfigResponse: Decodable {
->>>>>>> c8573b3e
 	var triggers: [Trigger]
 	var paywalls: [PaywallConfig]
 	var logLevel: Int
 	var postback: PostbackRequest
-<<<<<<< HEAD
-
-=======
-    var localization: LocalizationConfig
+  var localization: LocalizationConfig
 	
->>>>>>> c8573b3e
 	func cache() {
 		// for each paywall ...
 		for paywall in paywalls {
