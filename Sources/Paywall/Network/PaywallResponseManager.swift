--- conflicted
+++ resolved
@@ -115,15 +115,12 @@
 				self.queue.async {
 					switch(result) {
 						case .success(var response):
-<<<<<<< HEAD
+							
                             response.experimentId = experimentId
                             response.variantId = variantId
-=======
-							
 							response.responseLoadStartTime = responseLoadStartTime
 							response.responseLoadCompleteTime = Date()
 								
->>>>>>> 7d1937fd
 							Paywall.track(.paywallResponseLoadComplete(fromEvent: isFromEvent, event: event, paywallInfo: response.getPaywallInfo(fromEvent: event)))
 							
 							response.productsLoadStartTime = Date()
